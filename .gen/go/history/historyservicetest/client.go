--- conflicted
+++ resolved
@@ -262,7 +262,6 @@
 	return mr.mock.ctrl.RecordCall(mr.mock, "GetReplicationMessages", args...)
 }
 
-<<<<<<< HEAD
 // PollMutableState responds to a PollMutableState call based on the mock expectations. This
 // call will fail if the mock does not expect this call. Use EXPECT to expect
 // a call to this function.
@@ -276,7 +275,26 @@
 ) (success *history.PollMutableStateResponse, err error) {
 
 	args := []interface{}{ctx, _PollRequest}
-=======
+	for _, o := range opts {
+		args = append(args, o)
+	}
+	i := 0
+	ret := m.ctrl.Call(m, "PollMutableState", args...)
+	success, _ = ret[i].(*history.PollMutableStateResponse)
+	i++
+	err, _ = ret[i].(error)
+	return
+}
+
+func (mr *_MockClientRecorder) PollMutableState(
+	ctx interface{},
+	_PollRequest interface{},
+	opts ...interface{},
+) *gomock.Call {
+	args := append([]interface{}{ctx, _PollRequest}, opts...)
+	return mr.mock.ctrl.RecordCall(mr.mock, "PollMutableState", args...)
+}
+
 // QueryWorkflow responds to a QueryWorkflow call based on the mock expectations. This
 // call will fail if the mock does not expect this call. Use EXPECT to expect
 // a call to this function.
@@ -290,32 +308,17 @@
 ) (success *history.QueryWorkflowResponse, err error) {
 
 	args := []interface{}{ctx, _QueryRequest}
->>>>>>> 8c4e0e4f
-	for _, o := range opts {
-		args = append(args, o)
-	}
-	i := 0
-<<<<<<< HEAD
-	ret := m.ctrl.Call(m, "PollMutableState", args...)
-	success, _ = ret[i].(*history.PollMutableStateResponse)
-=======
+	for _, o := range opts {
+		args = append(args, o)
+	}
+	i := 0
 	ret := m.ctrl.Call(m, "QueryWorkflow", args...)
 	success, _ = ret[i].(*history.QueryWorkflowResponse)
->>>>>>> 8c4e0e4f
-	i++
-	err, _ = ret[i].(error)
-	return
-}
-
-<<<<<<< HEAD
-func (mr *_MockClientRecorder) PollMutableState(
-	ctx interface{},
-	_PollRequest interface{},
-	opts ...interface{},
-) *gomock.Call {
-	args := append([]interface{}{ctx, _PollRequest}, opts...)
-	return mr.mock.ctrl.RecordCall(mr.mock, "PollMutableState", args...)
-=======
+	i++
+	err, _ = ret[i].(error)
+	return
+}
+
 func (mr *_MockClientRecorder) QueryWorkflow(
 	ctx interface{},
 	_QueryRequest interface{},
@@ -323,7 +326,6 @@
 ) *gomock.Call {
 	args := append([]interface{}{ctx, _QueryRequest}, opts...)
 	return mr.mock.ctrl.RecordCall(mr.mock, "QueryWorkflow", args...)
->>>>>>> 8c4e0e4f
 }
 
 // RecordActivityTaskHeartbeat responds to a RecordActivityTaskHeartbeat call based on the mock expectations. This
